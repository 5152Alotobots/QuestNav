--- conflicted
+++ resolved
@@ -42,11 +42,7 @@
 
 jobs:
   build-unity:
-<<<<<<< HEAD
-    runs-on: windows-latest
-=======
     runs-on: [self-hosted, windows, x64]
->>>>>>> fcbc486e
     outputs:
       apk-artifact-name: ${{ steps.upload.outputs.artifact-id }}
       apk-filename: ${{ steps.version-info.outputs.version }}.apk
@@ -151,11 +147,8 @@
           projectPath: unity
           targetPlatform: Android
           buildMethod: CI.Build.PerformAndroid
-<<<<<<< HEAD
-=======
           providerStrategy: local
           unityVersion: auto
->>>>>>> fcbc486e
 
       - name: Preserve XML Documentation
         shell: pwsh
